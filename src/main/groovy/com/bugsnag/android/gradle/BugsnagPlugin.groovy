package com.bugsnag.android.gradle

import com.android.build.gradle.AppPlugin
import com.android.build.gradle.LibraryPlugin
import com.android.build.gradle.api.BaseVariant
import com.android.build.gradle.api.BaseVariantOutput
import com.android.build.gradle.api.LibraryVariant
import com.android.build.gradle.internal.core.Toolchain
import com.android.build.gradle.internal.dsl.BuildType
import org.gradle.api.Plugin
import org.gradle.api.Project
import org.gradle.api.Task

/**
 * Gradle plugin to automatically upload ProGuard mapping files to Bugsnag.
 *
 * This plugin creates Gradle Tasks, and hooks them into a typical build
 * process. Knowledge of the Android build lifecycle is required to
 * understand how we attach tasks as dependencies.
 *
 * Run `gradle tasks --all` in an Android app project to see all tasks and
 * dependencies.
 *
 * Further reading:
 * https://sites.google.com/a/android.com/tools/tech-docs/new-build-system/user-guide#TOC-Build-Tasks
 * https://docs.gradle.org/current/userguide/custom_tasks.html
 */
class BugsnagPlugin implements Plugin<Project> {

    static final String API_KEY_TAG = 'com.bugsnag.android.API_KEY'
    static final String BUILD_UUID_TAG = 'com.bugsnag.android.BUILD_UUID'
    static final String GROUP_NAME = 'Bugsnag'

    void apply(Project project) {
        project.extensions.create("bugsnag", BugsnagPluginExtension)

        project.afterEvaluate {
            // Make sure the android plugin has been applied first
            if (project.plugins.hasPlugin(AppPlugin)) {
                project.android.applicationVariants.all { variant ->
                    applyBugsnagToVariant(variant, project)
                }
            } else if (project.plugins.hasPlugin(LibraryPlugin)) {
                project.android.libraryVariants.all  { variant ->
                    applyBugsnagToVariant(variant, project)
                }
            } else {
                throw new IllegalStateException('Must apply \'com.android.application\' first!')
            }
        }
    }

    /**
     * Create tasks for each Build Variant
     * See https://sites.google.com/a/android.com/tools/tech-docs/new-build-system/user-guide#TOC-Build-Variants
     */
    private static void applyBugsnagToVariant(BaseVariant variant, Project project) {
        if (hasDisabledBugsnag(variant)) {
            return
        }

        // only need to be run once per variant
        setupProguardAutoConfig(project, variant)
        setupSplitsDiscovery(project, variant)

        variant.outputs.each { output ->
            if (!output.name.toLowerCase().endsWith("debug") || project.bugsnag.uploadDebugBuildMappings) {
<<<<<<< HEAD
                setupManifestUuidTask(project, variant, output)
=======
                setupManifestUuidTask(project, output, variant)
>>>>>>> 605ac0ff
                setupMappingFileUpload(project, variant, output)
                setupNdkMappingFileUpload(project, variant, output)
            }
        }
    }

    /**
     * Latch on to the splits discovery task and store the split types as Set<String> in project.ext
     */
<<<<<<< HEAD
    private void setupSplitsDiscovery(Project project, BaseVariant variant) {
        def task = project.tasks.findByName("splitsDiscoveryTask${taskNameForVariant(variant)}")

        if (task) {
            task.doLast {
                project.ext.splitsInfo = new SplitsInfo()
                project.ext.splitsInfo.densityFilters = task.densityFilters
                project.ext.splitsInfo.languageFilters = task.languageFilters
                project.ext.splitsInfo.abiFilters = task.abiFilters
            }
        }
=======
    private static void setupSplitsDiscovery(Project project, BaseVariant variant) {
        BugsnagSplitsInfoTask splitsInfoTask = project.tasks.create("bugsnagSplitsInfo${taskNameForVariant(variant)}", BugsnagSplitsInfoTask)
        splitsInfoTask.group = GROUP_NAME
        splitsInfoTask.variant = variant
        variant.packageApplication.dependsOn splitsInfoTask
        splitsInfoTask.mustRunAfter variant.outputs.first().processManifest
>>>>>>> 605ac0ff
    }

    /**
     * Creates a bugsnag task to upload proguard mapping file
     */
    private static void setupMappingFileUpload(Project project, BaseVariant variant, BaseVariantOutput output) {
        def uploadTask = project.tasks.create("uploadBugsnag${taskNameForOutput(output)}Mapping", BugsnagUploadProguardTask)
        uploadTask.partName = isJackEnabled(project, variant) ? "jack" : "proguard"
        prepareUploadTask(uploadTask, output, variant, project)
    }

    private static void setupNdkMappingFileUpload(Project project, BaseVariant variant, BaseVariantOutput output) {
        if (project.bugsnag.ndk) {
            File symbolPath = getSymbolPath(output)
            File intermediatePath = getIntermediatePath(symbolPath)

            // Create a Bugsnag task to upload NDK mapping file(s)
            BugsnagUploadNdkTask uploadNdkTask = project.tasks.create("uploadBugsnagNdk${taskNameForOutput(output)}Mapping", BugsnagUploadNdkTask)
            prepareUploadTask(uploadNdkTask, output, variant, project)

            uploadNdkTask.intermediatePath = intermediatePath
            uploadNdkTask.symbolPath = symbolPath
            uploadNdkTask.variantName = taskNameForVariant(variant)
            uploadNdkTask.projectDir = project.projectDir
            uploadNdkTask.rootDir = project.rootDir
            uploadNdkTask.toolchain = getCmakeToolchain(project, variant)
            uploadNdkTask.sharedObjectPath = project.bugsnag.sharedObjectPath
        }
    }

    private static void prepareUploadTask(uploadTask, BaseVariantOutput output, BaseVariant variant, Project project) {
        uploadTask.group = GROUP_NAME
        uploadTask.variantOutput = output
        uploadTask.variant = variant
        uploadTask.applicationId = variant.applicationId

        def buildTask = project.tasks.findByName("build")
        uploadTask.mustRunAfter buildTask

        if (project.bugsnag.autoUpload) {
            buildTask.finalizedBy uploadTask
        }
    }

<<<<<<< HEAD
    private static void setupManifestUuidTask(Project project, BaseVariant variant, BaseVariantOutput output) {
=======
    private static void setupManifestUuidTask(Project project, BaseVariantOutput output, BaseVariant baseVariant) {
>>>>>>> 605ac0ff
        BugsnagManifestTask manifestTask = project.tasks.create("processBugsnag${taskNameForOutput(output)}Manifest", BugsnagManifestTask)
        manifestTask.variantOutput = output
        manifestTask.variant = baseVariant
        manifestTask.group = GROUP_NAME
        manifestTask.mustRunAfter output.processManifest
        dependTaskOnPackageTask(variant, manifestTask)
    }

    /**
     * Automatically add the "edit proguard settings" task to the
     * build process.
     *
     * This task must be called before ProGuard is run, but since
     * the name of the ProGuard task changed between 1.0 and 1.5
     * of the Android build tools, we'll hook into the "package"
     * task as a dependency, since this is always run before
     * ProGuard.
     *
     * For reference, in Android Build Tools 1.0, the ProGuard
     * task was named `proguardRelease`, and in 1.5+ the ProGuard
     * task is named `transformClassesAndResourcesWithProguardForRelease`
     * as it is now part of the "transforms" process.
     */
    private static void setupProguardAutoConfig(Project project, BaseVariant variant) {
        BugsnagProguardConfigTask proguardConfigTask = project.tasks.create("processBugsnag${taskNameForVariant(variant)}Proguard", BugsnagProguardConfigTask)
        proguardConfigTask.group = GROUP_NAME
        proguardConfigTask.variant = variant

        if (project.bugsnag.autoProguardConfig) {
            project.logger.debug("Bugsnag autoproguard config enabled")
            dependTaskOnPackageTask(variant, proguardConfigTask)
        }
    }

    static String taskNameForVariant(BaseVariant variant) {
        variant.name.capitalize()
    }

    static String taskNameForOutput(BaseVariantOutput output) {
        output.name.capitalize()
    }

    private static void dependTaskOnPackageTask(BaseVariant variant, Task task) {
        if (variant instanceof LibraryVariant) {
            variant.getPackageLibrary().dependsOn task
        } else {
            variant.getPackageApplication().dependsOn task
        }
    }

    private static boolean hasDisabledBugsnag(BaseVariant variant) {
        def hasDisabledBugsnag = {
            it.ext.properties.containsKey("enableBugsnag") && !it.ext.enableBugsnag
        }

        // Ignore any conflicting properties, bail if anything has a disable flag.
        return (variant.productFlavors + variant.buildType).any(hasDisabledBugsnag)
    }


    private static File getIntermediatePath(File symbolPath) {
        def intermediatePath = null

        if (symbolPath != null) {
            intermediatePath = symbolPath.parentFile.parentFile
        }
        intermediatePath
    }

    private static File getSymbolPath(BaseVariantOutput variantOutput) {
        def symbolPath = variantOutput.processResources.textSymbolOutputFile

        if (symbolPath == null) {
            throw new IllegalStateException("Could not find symbol path")
        }
        symbolPath
    }

    /**
     * Checks to see if the Jack compiler is being used for the given variant
     *
     * @param project The project to check in
     * @param variant The variant to check
     * @return true if Jack is enabled, else false
     */
    private static boolean isJackEnabled(Project project, BaseVariant variant) {

        // First check the selected build type to see if there are jack settings
        TreeSet buildTypes = project.android.buildTypes.store
        BuildType b = findNode(buildTypes, variant.baseName)

        if (b?.hasProperty('jackOptions')
            && b.jackOptions.enabled instanceof Boolean) {

            return b.jackOptions.enabled

            // Now check the default config to see if any Jack settings are defined
        } else if (project.android.defaultConfig?.hasProperty('jackOptions')
            && project.android.defaultConfig.jackOptions.enabled instanceof Boolean) {

            return project.android.defaultConfig.jackOptions.enabled
        } else {
            return false
        }
    }

    /**
     * Gets the buildchain that is setup for cmake
     * @param project The project to check
     * @param variant The variant to check
     * @return The buildchain for cmake (or Toolchain.default if not found)
     */
    private static String getCmakeToolchain(Project project, BaseVariant variant) {
        String toolchain = null

        // First check the selected build type to see if there are cmake arguments
        TreeSet buildTypes = project.android.buildTypes.store
        BuildType b = findNode(buildTypes, variant.baseName)

        if (b != null
            && b.externalNativeBuildOptions != null
            && b.externalNativeBuildOptions.cmake != null
            && b.externalNativeBuildOptions.cmake.arguments != null) {

            ArrayList<String> args = b.externalNativeBuildOptions.cmake.arguments
            toolchain = getToolchain(args)
        }

        // Next check to see if there are arguments in the default config section
        if (toolchain == null) {
            if (project.android.defaultConfig.externalNativeBuildOptions != null
                && project.android.defaultConfig.externalNativeBuildOptions.cmake != null
                && project.android.defaultConfig.externalNativeBuildOptions.cmake.arguments != null) {

                ArrayList<String> args = project.android.defaultConfig.externalNativeBuildOptions.cmake.arguments
                for (String arg : args) {
                    toolchain = getToolchain(args)
                }
            }
        }

        // Default to Toolchain.default if not found so far
        if (toolchain == null) {
            toolchain = Toolchain.default.name
        }

        return toolchain
    }

    /**
     * Looks for an "ANDROID_TOOLCHAIN" argument in a list of cmake arguments
     * @param args The cmake args
     * @return the value of the "ANDROID_TOOLCHAIN" argument, or null if not found
     */
    private static String getToolchain(ArrayList<String> args) {
        for (String arg : args) {
            if (arg.startsWith("-DANDROID_TOOLCHAIN")) {
                return arg.substring(arg.indexOf("=") + 1).trim()
            }
        }
        return null
    }

    /**
     * Finds the given build type in a TreeSet of buildtypes
     * @param set The TreeSet of build types
     * @param name The name of the buildtype to search for
     * @return The buildtype, or null if not found
     */
    private static BuildType findNode(TreeSet<BuildType> set, String name) {
        Iterator<BuildType> iterator = set.iterator()

        while (iterator.hasNext()) {
            BuildType node = iterator.next()
            if (node.getName() == name) {
                return node
            }
        }
        return null
    }
}<|MERGE_RESOLUTION|>--- conflicted
+++ resolved
@@ -65,40 +65,19 @@
 
         variant.outputs.each { output ->
             if (!output.name.toLowerCase().endsWith("debug") || project.bugsnag.uploadDebugBuildMappings) {
-<<<<<<< HEAD
                 setupManifestUuidTask(project, variant, output)
-=======
-                setupManifestUuidTask(project, output, variant)
->>>>>>> 605ac0ff
                 setupMappingFileUpload(project, variant, output)
                 setupNdkMappingFileUpload(project, variant, output)
             }
         }
     }
 
-    /**
-     * Latch on to the splits discovery task and store the split types as Set<String> in project.ext
-     */
-<<<<<<< HEAD
-    private void setupSplitsDiscovery(Project project, BaseVariant variant) {
-        def task = project.tasks.findByName("splitsDiscoveryTask${taskNameForVariant(variant)}")
-
-        if (task) {
-            task.doLast {
-                project.ext.splitsInfo = new SplitsInfo()
-                project.ext.splitsInfo.densityFilters = task.densityFilters
-                project.ext.splitsInfo.languageFilters = task.languageFilters
-                project.ext.splitsInfo.abiFilters = task.abiFilters
-            }
-        }
-=======
     private static void setupSplitsDiscovery(Project project, BaseVariant variant) {
         BugsnagSplitsInfoTask splitsInfoTask = project.tasks.create("bugsnagSplitsInfo${taskNameForVariant(variant)}", BugsnagSplitsInfoTask)
         splitsInfoTask.group = GROUP_NAME
         splitsInfoTask.variant = variant
-        variant.packageApplication.dependsOn splitsInfoTask
+        dependTaskOnPackageTask(variant, splitsInfoTask)
         splitsInfoTask.mustRunAfter variant.outputs.first().processManifest
->>>>>>> 605ac0ff
     }
 
     /**
@@ -143,11 +122,7 @@
         }
     }
 
-<<<<<<< HEAD
     private static void setupManifestUuidTask(Project project, BaseVariant variant, BaseVariantOutput output) {
-=======
-    private static void setupManifestUuidTask(Project project, BaseVariantOutput output, BaseVariant baseVariant) {
->>>>>>> 605ac0ff
         BugsnagManifestTask manifestTask = project.tasks.create("processBugsnag${taskNameForOutput(output)}Manifest", BugsnagManifestTask)
         manifestTask.variantOutput = output
         manifestTask.variant = baseVariant
@@ -207,7 +182,6 @@
         return (variant.productFlavors + variant.buildType).any(hasDisabledBugsnag)
     }
 
-
     private static File getIntermediatePath(File symbolPath) {
         def intermediatePath = null
 
