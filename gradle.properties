group = com.bugsnag
<<<<<<< HEAD
version = 3.0.0-beta4
=======
version = 3.0.0-beta5
>>>>>>> 605ac0ff
<|MERGE_RESOLUTION|>--- conflicted
+++ resolved
@@ -1,6 +1,2 @@
 group = com.bugsnag
-<<<<<<< HEAD
-version = 3.0.0-beta4
-=======
-version = 3.0.0-beta5
->>>>>>> 605ac0ff
+version = 3.0.0-beta5