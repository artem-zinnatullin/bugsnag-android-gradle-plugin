Feature: Plugin integrated in default app

Scenario: Single-module default app builds successfully
    When I build "default_app" using the "standard" bugsnag config
    Then I should receive 2 requests

    And the request 0 is valid for the Build API
    And the payload field "appVersion" equals "1.0" for request 0
    And the payload field "apiKey" equals "TEST_API_KEY" for request 0
    And the payload field "builderName" is not null for request 0
    And the payload field "buildTool" equals "gradle-android" for request 0
    And the payload field "appVersionCode" equals "1" for request 0
    And the payload field "sourceControl.provider" equals "github" for request 0
    And the payload field "sourceControl.repository" equals "https://github.com/bugsnag/bugsnag-android-gradle-plugin.git" for request 0
    And the payload field "sourceControl.revision" is not null for request 0

    And the payload field "metadata.os_arch" is not null for request 0
    And the payload field "metadata.os_name" is not null for request 0
    And the payload field "metadata.os_version" is not null for request 0
    And the payload field "metadata.java_version" is not null for request 0
    And the payload field "metadata.gradle_version" is not null for request 0
    And the payload field "metadata.git_version" is not null for request 0

    And the request 1 is valid for the Android Mapping API
    And the field "apiKey" for multipart request 1 equals "TEST_API_KEY"
    And the field "versionCode" for multipart request 1 equals "1"
    And the field "versionName" for multipart request 1 equals "1.0"
<<<<<<< HEAD
    And the field "appId" for multipart request 1 equals "com.bugsnag.android.example"
=======
    And the field "appId" for multipart request 1 equals "com.bugsnag.android.example"
    And the field "overwrite" for multipart request 1 is null
>>>>>>> ae199506
<|MERGE_RESOLUTION|>--- conflicted
+++ resolved
@@ -25,9 +25,5 @@
     And the field "apiKey" for multipart request 1 equals "TEST_API_KEY"
     And the field "versionCode" for multipart request 1 equals "1"
     And the field "versionName" for multipart request 1 equals "1.0"
-<<<<<<< HEAD
     And the field "appId" for multipart request 1 equals "com.bugsnag.android.example"
-=======
-    And the field "appId" for multipart request 1 equals "com.bugsnag.android.example"
-    And the field "overwrite" for multipart request 1 is null
->>>>>>> ae199506
+    And the field "overwrite" for multipart request 1 is null